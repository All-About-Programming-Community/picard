Version UNRELEASED - 2012-XX-XX
 * Add %license% tag
 * Made %writer% available to tagger scripts and plugins with contents of songwriter (PICARD-21)
 * Allow two multi-valued variables to be merged in tagger scripting (PICARD-139)
 * Allow multi-valued variables to be transformed in tagger script and then set back in tags as multi-valued (PICARD-147)
 * Fix $copy not preserving multi-value variables as documented (PICARD-138)
 * Load/save free-text tags for ID3 as TXXX frames (PICARD-148)
 * Fix writing of MusicBrainz Work Id / musicbrainz_workid to tags (PICARD-88)
<<<<<<< HEAD
 * Handle mimetype for embedding cover art from EXIF jpegs (PICARD-27)
 * Change cover art box to open MusicBrainz release rather than Amazon
 * Support manual drag-and-drop of cover art onto a release via cover art box
 * Only open browser on left-click of cover art box (PICARD-190)
=======
 * Fix Lookup in Browser (previously 'tag lookup') for clusters (PICARD-186)
 * Lookup in Browser will now not use MBIDs to lookup unmatched files/clusters
>>>>>>> 5e7d1846

Version 0.16 - 2011-10-23
 * Added AcoustID support.
 * Fixed track metadata plugins.
 * Added new internal %_totalalbumtracks% tag field. (PICARD-16)
 * Track metadata plugins now run also on non-album tracks. (PICARD-7)
 * Fixed custom Various Artists name on the %albumartist% field. (PICARD-5)
 * Album artist is now correctly "translated". (PICARD-1)
 * Unicode punctuation is now converted to ASCII by default.
 * WavPack correction files are moved together with the main files. (PICARD-15)
 * Unicode filename normalization on OS X.
 * Original release date is now saved into %originaldate%.
 * Allow tagging with localized artist aliases (PICARD-17)
 * Added a quit confirmation dialog. (PICARD-46)
 * Standalone recordings can be tagged with relationships now. (PICARD-10)
 * Refreshing an album will refresh its "other versions" listing. (PICARD-8)
 * "Unicode punctuation to ASCII" now works on album-level metadata. (PICARD-50)
 * DJ-mix tags should only be written to the medium where they apply. (PICARD-20)
 * Support URL redirects in web service/network request module (PICARD-54)
 * Jamendo and Archive.org cover art is displayed on web page, but not loaded by Picard plugin (PICARD-52)
 * Edits to metadata in "Details..." menu not reflected in UI (PICARD-13)
 * The status bar/new metadata box is updated when a selected file/track is changed. (PICARD-14)

Version 0.15.1 - 2011-07-31
 * "Other versions" menu now displays release labels and catalog numbers.
 * Added CD-R, 8cm CD to the format mapping.
 * Picard no longer fails to load releases with new or unknown media formats.
 * Threading issues that could occasionally cause Picard to stop loading files have been fixed.
 * Fixed album metadata processor plugins not working (#5960)
 * Fixed loading of standalone recordings (#5961)
 * Fixed requests stopping at midnight (#5963)
 * Stopped using QDateTime for timing requests (for Qt 4.6 compatibility) (#5967)
 * Fixed display of ampersands in the "other versions" menu. (#5969)
 * Fixed use of numerical functions in advanced scripting.

Version 0.15 - 2011-07-17
 * Added options for using standardized track, release, and artist metadata.
 * Added preferred release format support.
 * Expanded preferred release country support to allow multiple countries.
 * Added support for tagging non-album tracks (standalone recordings).
 * Plugins can now be installed via drag and drop, or a file browser.
 * Added several new tags: %_originaldate%, %_recordingcomment%, and %_releasecomment%
 * Changes to request queuing: added separate high and low priority queues for each host.
 * Tagger scripts now run after metadata plugins finish (#5850)
 * The "compilation" tag can now be $unset or modified via tagger script.
 * Added a shortcut (Ctrl+I) for Edit->Details.
 * Miscellaneous bug fixes.

Version 0.15beta1 - 2011-05-29
 * Support for the NGS web service

Version 0.14 - 2011-05-15
 * Fixed a problem with network operations hanging after a network error (#5794, #5884)
 * ID3v2.3 with UTF-16 is now the default ID3 version
 * Option to set preferred release types for improved album matching
 * Added support for sorting the album/file lists (#75)
 * Fixed OptimFROG tag reading (#5859)
 * Fixed colors for a white-on-black color scheme (#5846)
 * Added an option to replace non-ASCII punctuation (#5834)
 * Support for writing release group and work IDs, currently unused (#5805)
 * Fixed saving of the release event format tag (#5250)
 * Added support for the language and script tags (#943)
 * Plugins can now use track-track relationships (#5849)
 * Allowed external drives to be visible in the file browser panel on OS X (#5308)

Version 0.13 - 2011-03-06
 * Changed Picard icon license to CC by-sa
 * Small UI consistency changes
 * Albums with tracks linked to more than one file are never marked as
   "completed".
 * Fixed matching of scanned files to tracks while the album is still loading.
 * Support for properly embedded FLAC pictures
 * Existing embedded images in APE and ASF files are removed only if there
   are new images to replace them.
 * More strict tagger script validation.
 * Fixed the $truncate tagger script function.
 * Proper rounding of track durations.
 * Fixed a bug with saving images larger than 64k to WMA files.
 * Added a $swapprefix tagger script function.
 * Release events with a date are preferred over the ones without a date.
 * Files that are being saved as marked as pending.
 * Updated .desktop file to allow opening Picard with multiple files.
 * Handle the "open file" event on Mac OS X.
 * Added timeouts to the HTTP web service client.
 * Fixed a bug with albums missing the expand/collapse icons

Version 0.12.1 - 2009-11-01
 * Fixed deletion of all COMM frames in ID3, which was introduced with the
   iTunNORM fix in Picard 0.12.0.
 * Restored native add folder dialog.

Version 0.12 - 2009-10-25
 * Live syntax checking for tagger script and naming strings.
   (Nikolai Prokoschenko)
 * Support ratings. (Philipp Wolfer)
 * Support for user folskonomy tags. (Lukáš Lalinský)
 * Embed cover art into APEv2 tags. (Lukáš Lalinský)
 * Embed cover art into WMA tags. (Philipp Wolfer)
 * New high quality application icon (Carlin Mangar)
 * Support for originaldate tag. (Philipp Wolfer)
 * Restructured file naming options. (Nikolai Prokoschenko)
 * Added option to select the user interface language. (Philipp Wolfer)
 * Highlight fully matched albums. (Nikolai Prokoschenko)
 * New script functions $matchedtracks(), $initials(), $firstalphachar(),
   $truncate() and $firstwords()
 * CD drive dropdown selection on Linux. (Philipp Wolfer)
 * Add disc ID to album metadata if loaded via disc lookup. (Philipp Wolfer)
 * Add expand/collapse all actions to tree views. (Philipp Wolfer)
 * Added DCC media format.
 * Removed unncecessary and confusing PUID lookup threshold. (Philipp Wolfer)
 * Fixed saving of copyright in ASF metadata. (#5419, Philipp Wolfer)
 * Write TRACKTOTAL and DISCTOTAL to vorbis files. (#4088, Philipp Wolfer)
 * Added keyboard shortcut to toggle file browser (#3954, Philipp Wolfer)
 * Write ISRCs from MusicBrainz into tags (Philipp Wolfer)
 * UI improvements on cover art box and icons (Carlin Mangar)
 * New Windows installer (Carlin Mangar)
 * New plugin extension point ui_init (Gary van der Merwe)
 * Updated plugin options page (Carlin Mangar)
 * Python 2.6 fixes. (Gary van der Merwe)
 * Fix PUID generation on big endian machines. (Jon Hermansen)
 * Fix lookup encoding for non latin characters. (#5233, Philip Jägenstedt)
 * Fix infinite loop when using Qt 4.5. (Lukáš Lalinský)
 * Ensure 16-byte memory alignment for avcodec, fixes issues with enabled SSE2
   instructions. (#5263, Philipp Wolfer)
 * Use default CD device for disc ID lookups if no device was specified.
   (Philipp Wolfer)
 * Preserve file information (bitrate, extension etc.) on saving.
   (#3236, Philipp Wolfer)
 * Allow empty release events (#4818, Philipp Wolfer)
 * Respect the option "clear existing tags" when saving WMA files.
   (Philipp Wolfer)
 * Detect image format of cover images. (#4863, Philipp Wolfer)
 * Don't load CD stubs. (#4251, Philipp Wolfer)
 * Set match background color relative to the base color. (#4740, Philipp Wolfer)
 * Fix infinite loop when using Qt 4.5. (Lukáš Lalinský)
 * Fixed various issues with the PUID submission button. (Philipp Wolfer)
 * Fixed copy and paste (#5428, Philipp Wolfer)
 * Fixed loading of files with corrupted PUIDs (#5331, Carlin Mangar)
 * Fixed redirection handling (Lukáš Lalinský)
 * Fixed writng of iTunNORM tags in ID3 (Carlin Mangar)
 * Always restore window position so that the window is visible (Carlin Mangar)
 * Updated translations.

Version 0.11 - 2008-12-02
 * Support for new FFmpeg install locations
 * Automatically remove whitespaces from MB hostname in options
 * Release date from MB is now optional
 * Fixed per-track folksonomy tag support
 * Evaluate tagger script for album metadata
 * Show donation info in the about dialog
 * Support for .oga files (Ogg FLAC, Ogg Speex or Ogg Vorbis)
 * Fixed loading of performer tags from Vorbis Comments
 * Load embedded cover art from COVERART/COVERARTMIME Vorbis Comments
 * Allow setting the "Move Files To" location from the internal file browser
 * Copy&paste support in the file details dialog
 * Correct handling of "; " as a separator for sort names
 * Minimal support for TAK files
 * Fixed parsing of the "Pseudo-Release" release status
 * Fixed reading performers with empty role from ID3 tags
 * Don't allow empty file naming formats
 * Interactive password dialog
 * Fixed checking for non-Latin characters when using sort name as the main
   artist name

Version 0.10 - 2008-07-27
 * Fixed crash when reading CD TOC on 64-bit systems
 * Fixed handling of MP4 files with no metadata
 * Change the hotkey for help to the right key for OS X
 * Replace special characters after tagger script evalutaion to allow
   special characters being replaced by tagger script
 * Actually ignore 'ignored (folksonomy) tags'
 * Remove dependency on Mutagen 1.13, version 1.11 is enough now
 * Escape ampersand in release selection (#3748)

Version 0.10.0rc1 - 2008-05-25
 * Stop analyzing files that have been removed. (#3352, Gary van der Merwe)
 * Automatically disable CD lookup if no CD device is specified.
   (Will Holcomb)
 * Don't abort directory reading on invalid filename. (#2829, amckinle)
 * Add an option to select multiple directories from the 'Add Directory'
   window. (#3541, Will Holcomb)
 * Avoid scanning files that had been removed from the tagger.
   (#3352, Gary van der Merwe)
 * Folksonomy tags/genre support. (Lukáš Lalinský)
 * Added menu items (with keyboard shortcuts) for CD lookup / Scan /
   Lookup / Cluster. (Lukáš Lalinský)
 * Add taggerscript function $performer(). (Lukáš Lalinský)
 * Lower the default PUID lookup threshold to 10%. (Lukáš Lalinský)
 * Compare tracknumber and totaltracks as numbers, not strings.
   (Lukáš Lalinský)
 * Correctly escape special Lucene characters for searches/lookups.
   (#3448, Lukáš Lalinský)
 * Use MusicIP Mixer "archived analysis" to speed up PUID lookups.
   (Lukáš Lalinský)
 * Add language and script to variables. (#3635, Nikki)
 * Option to initiate searches with advanced query syntax on by default.
   (#3526, Lukáš Lalinský)
 * "Save Tags" item in options menu. (#3519, Lukáš Lalinský)
 * Create empty "plugins" directory by default on installation.
   (#3529, Lukáš Lalinský)
 * Added default release country option. (#3452, Philipp Wolfer)
 * Added release format type to release selection. (#3074, Philipp Wolfer)
 * Convert Vorbis tag "tracktotal" to "totaltracks" on load. (Philipp Wolfer)
 * Save 'arranger' to ID3 tags. (Lukáš Lalinský)
 * Store cover art in Ogg and FLAC files. (#3647, Hendrik van Antwerpen)
 * Album title not updated when related 'Unkown files' are modified.
   (#3682, Hendrik van Antwerpen)
 * Match selected release event to existing files.
   (#3687, Hendrik van Antwerpen)
 * Allow multiple files to be linked to a single track.
   (#3729, Gary van der Merwe)
 * Don't use mmap to resize files on Windows. (Lukáš Lalinský)

Version 0.9.0 - 2007-12-16
 * More custom tags in MP4 files (compatible with MediaMonkey and Jaikoz) (#3379)
 * Fixed MP4 fingerprinting on Windows. (#3454, #3374)
 * Fixed CD lookups on Windows. (#3462, #3362, #3386)
 * Set the %compilation% tag correctly. (#3263)
 * Fixed location of saved cover art files. (#3345)
 * The Picard window now won't start as hidden. (#2104, #2429)
 * Fixed reading of length of MP3 files with VBRI headers. (#3409)
 * Fixed WMA saving. (#3417)
 * Fixed saving of comment to ID3 tags. (#3418)
 * New mapping of "chorus master" AR to "conductor" tag.
 * Fixed system-wide plugin path on Linux. (#3430)
 * Use the earliest release date by default. (#3456)

Version 0.9.0beta1 - 2007-10-28
 * Save ASIN to MP4 files.
 * Add a --disable-locales option to setup.py build. (Santiago M. Mola)
 * New threading code, should make Picard crash less and be faster.
 * Replace initial dot in file and directory names. (#3204, Philipp Wolfer)
 * Fixed caps in the default cover art image. (#3242, Bogdan Butnaru)
 * Fixed broken naming preview. (#3214, Daniel Bumke)
 * Re-enable the drag/drop target indicators. (#3106)
 * Fix adding files and directories from the command line. (#3075)
 * Don't show the cover art box by default.
 * Lookup files individually for "Unmatched Files", not as a cluster.

Version 0.9.0alpha14 - 2007-08-05
 * Fixed PUID submissions.
 * Fixed drag&drop from Finder to Picard on Mac OS X.
 * Don't save files from "Unmatched Files" when saving an album.
 * Renamed "Analyze" to "Scan", to avoid confusion with MusicIP Mixer analysis.
 * Added plugin API versioning. Plugins now need to define constant
   PLUGIN_API_VERSIONS, otherwise they won't be loaded.
 * Added option to overwrite cover art by default.
 * Never wait more than second for the next HTTP request.
 * Fixed setting of the "Move Tagged Files To" folder, if the name contains
   non-ASCII characters.

Version 0.9.0alpha13 - 2007-07-29
 * Bug Fixes:
   * Fixed drag&drop issue on Windows Vista.
     http://forums.musicbrainz.org/viewtopic.php?id=693

Version 0.9.0alpha12 - 2007-07-29
 * Changes:
   * "User directory" location changed:
     - On Windows from "%HOMEPATH%\Local Settings\Application Data\MusicBrainz Picard"
       to "%HOMEPATH%\Application Data\MusicBrainz\Picard"
     - On UNIX from "~/.picard" to "$XDG_CONFIG_HOME/MusicBrainz/Picard"
       (usually "~/.config/MusicBrainz/Picard")
   * Picard no longer logs every action and doesn't saves the logs. To enable
     more debug logging, use command line argument "-d" or "--debug" or
     environment variable "PICARD_DEBUG".
   * For plugins:
     - metadata["~#length"] is now metadata.length
     - metadata["~#artwork"] is now metadata.images
 * New Features:
   * Save embedded images to MP4 files.
   * Added option to select release events for albums.
   * Added internal log viewer.
   * Track and file context menu hooks for plugins.
 * Bug Fixes:
   * Deleting files from clusters increments total time rather than
     decrementing it. (#2965)
   * Update metadata boxes and cover art for selected items. (#2498)
   * Display error message for tracks.
   * Fixed drag-and-drop bugs on Mac OS X.
   * Added %releasecountry% to the file renaming preview.
   * Cluster multi-disc albums identified by tags, not (disc x). (#2555)

Version 0.9.0alpha11 - 2007-05-27
 * New Features:
   * Added "Edit" button to the tag editor.
 * Bug Fixes:
   * Fixed initialization of gettext translations.

Version 0.9.0alpha10 - 2007-05-27
 * New Features:
   * New TaggerScript function $len(text). (#2843)
   * Don't compress huge ID3 frames. (#2850)
   * Move "Add Cluster As Release" to a plugin.
   * Allow horizontal scrollbar in the file browser panel. (#2856)
   * Removed "Basic" tab from the "Details" window, "Advanced" tab renamed to "Metadata".
   * The tag editor can be used to edit multiple files. (#2893)
 * Bug Fixes:
   * F1 for Help instead of CTRL+H on Windows and Linux. (#2485, Nikolai Prokoschenko)
   * Tabbing focus transition from search isn't as expected. (#2546, Nikolai Prokoschenko)
   * Display an error message if launching a web browser failed.
   * Fixed web-service error caused PUID submissions.
   * Change function $gt(), $gte(), $lt(), $lte() to compare numbers, not strings. (#2848)
   * Fixed kfmclient launching under KDE/Python 2.5.
   * Fixed similarity calculation of non-latin texts. (#2891)
   * Don't try to auto-analyze files with "loading" errors. (#2862)

Version 0.9.0alpha9 - 2007-05-12
 * New Features:
   * The tag editor now accepts free-text tag names.
   * Load 'DJ-mixed by' AR data to %djmixer% tag.
   * Load 'Mixed by' AR data to %mixer% tag.
   * Delay the webservice client to do max. 1 request per second.
   * Sort files in clusters by disc number, track number and file name. (#2547)
   * Support for any text frame in special variable %_id3:%.
   * Ignore empty ID3 text values.
   * Windows installer:
     * Removed DirectX-based decoder.
     * FFmpeg compiled with AAC (faad2) support.
 * Bug Fixes:
   * Save XSOP frame to ID3v2.3 tags. (#2484)
   * Use attributes like 'guest' or 'additional' also from generic performer ARs.
   * Fixed capitalization of %releasetype% in file naming preview. (#2762)
   * Fixed 'python setup.py build_ext' if py2app and setuptools are loaded.
   * ID3v2.3 frame TDAT should be written in format DDMM, not MMDD. (#2770)
   * Don't display an error on Ogg and FLAC files with no tags.
   * Remove video files from the list of supported formats.
   * Always use musicbrainz.org for PUID submissions. (#2764)
   * Files/Pending Files count not reset/recalculated after removing files. (#2541)
   * Removed files still get processed during fingerprinting. (#2738)
   * Read only text values from APEv2 tags. (#2828)

Version 0.9.0alpha8 - 2007-04-15
 * New Features:
   * Notification of changed files in releases. (#2632, #2702)
 * Bux Fixes:
   * Don't open the file for analyzing twice. (#2733, #2734)
   * Save ASIN and release country to ID3 tags. (#2484, #2456)
   * Variable %country% renamed to %releasecountry%.
   * Save release country to MP4 and WMA tags.
   * Don't take unsupported tags into account when checking if the
     tags are 'complete' and the file should have 100% match. This
     fixes problems with showing the green check-marks for file
     with limited tag formats, like MP4 or WMA.
   * Ignore missing tag in $unset().

Version 0.9.0alpha7 - 2007-04-14
 * New Features
   * Remember location in the file browser. (#2618)
   * Added FFmpeg support on Windows (MP3, Vorbis,
     FLAC, WavPack and many other audio formats).
   * Lowercase the extension on file renaming/moving. (#2701)
   * TaggerScript function `$copy(new,old)` to copy metadata from
     variable `old` to `new`. The difference between `$set(new,%old%)`
     is that `$copy(new,old)` copies multi-value variables without
     flattening them.
   * Added special purpose TaggerScript variable `%_id3:%` for direct
     setting of ID3 frames. Currently it supports only TXXX frames in format
     `%_id3:TXXX:<description>%`, for example:
     `$copy(_id3:TXXX:PERFORMERSORTORDER,artistsort)`.
   * Support for WAV files. (#2537)
   * Removed GStreamer-based decoder.
   * Implemented `python setup.py install_locales`.
 * Bug Fixes:
   * Failed PUID submission deactivates the submit button. (#2673)
   * Unable to specify album art file name mask. (#2655)
   * Fixed incorrect copying of album metadata to tracks. (#2698)
   * Added options to un-hide toolbars. (#2631)
   * Fixed problem with saving extra performer FLAC tags
     containing non-ASCII characters. (#2719)
   * Read only the first date from ID3v2.3 tags. (#2460)
   * If the remembered directory for add dialogs and file browser was
     removed, try to find an existing directory in the same path.

Version 0.9.0alpha6 - 2007-04-04
 * New Features:
   * Added option --disable-autoupdate for 'build' and 'install' commands
     of the setup script. (#2551)
   * Automatically parse track numbers from file names like 01.flac for better
     cluster->album matching with untagged files.
   * Support for the new sorting tags in MP4 tags from iTunes 7.1.
   * Strip white-space from directory names. (#2558)
   * When replacing characters with their ascii equivalent, 'ß' should be
     replaced by 'ss'. (#2610)
   * Track level performer ARs. (#2561)
   * Remove leading and trailing whitespace from tags on file saving.
     (#892, #2665)
   * Support for labels, catalog numbers and barcodes.
 * Bug Fixes:
   * Artist names from ARs should be translated, too.
   * Freeze after answering no to "download the new version" prompt. (#2542)
   * %musicbrainz_albumid% not working in file renaming. (#2543)
   * Track time appears to display incorrectly if it's unknown on
     MusicBrainz. (#2548)
   * Fixed problem with removing albums/files after submitting PUIDs (#2556)
   * The user's script should be applied also to album metadata.
   * Fixed moving of additional files from paths with "special" characters.
 * Internals:
   * The browser integration HTTP server rewritten using QTcpServer.

Version 0.9.0alpha5 - 2007-03-18
 * New Features:
   * Replace Æ with AE in file/directory names. (#2512)
   * "Add cluster as release" (#1049)
   * Text labels under icon buttons. (#2476)
 * Bug Fixes:
   * Fixed fileId generator (caused problems with drag&drop
     if files with multiple formats are used).
   * Original Metadata not greyed out when no tracks are attached. (#2461)
   * Better detecting of the default Windows browser, with fallback to
     Internet Explorer. (#2502)
   * Better album/track lookup. (#2521)
   * File browser stays 'hidden' after first time use. (#2480)
   * Track length changed in Original Metadata after save. (#2510)
   * "Send PUIDs" button not disabled after albums are removed. (#2506)
   * The Windows package now includes JPEG loader to show cover art
     images correctly. (#2478)

Version 0.9.0alpha4 - 2007-03-09
 * Bug Fixes:
   * Fixed case-insentive file renaming. (#2457, #2513)

Version 0.9.0alpha3 - 2007-03-08
 * New Features:
   * Using of 'performed by' AR types (without instrument or vocal).
   * The "Replace non-ASCII characters" option will try to remove
     accents first. (#2466)
   * Added option to auto-analyze all files. (#2465)
 * Bug Fixes:
   * Fixed file clustering.
   * Added %albumartistsort%, %releasetype% and %releasestatus% to the
     file naming example (#2458)
   * Sanitize dates from ID3 tags. (#2460)
   * Fixed page switching in the options window on error. (#2455)
   * Correct case-insensitive file renaming on Windows (#1003, #2457)
   * Relative paths in the 'Move files to' option are relative to the
     current path of the file. (#2454)
   * Added a .desktop file. (#2470)
   * Release type and status should be in lower case. (#2489)

Version 0.9.0alpha2 - 2007-03-04
 * New Features:
   * New variable %_extension% (#2447)
   * File naming format tester. (#2448)
   * Added automatic checking for new versions.
 * Bug Fixes:
   * Fixed window position saving/restoring. (#2449)
   * Fixed iTunes compilation flag saving. (#2450)

Version 0.9.0alpha1 - 2007-03-03
 * First release.<|MERGE_RESOLUTION|>--- conflicted
+++ resolved
@@ -6,15 +6,12 @@
  * Fix $copy not preserving multi-value variables as documented (PICARD-138)
  * Load/save free-text tags for ID3 as TXXX frames (PICARD-148)
  * Fix writing of MusicBrainz Work Id / musicbrainz_workid to tags (PICARD-88)
-<<<<<<< HEAD
  * Handle mimetype for embedding cover art from EXIF jpegs (PICARD-27)
  * Change cover art box to open MusicBrainz release rather than Amazon
  * Support manual drag-and-drop of cover art onto a release via cover art box
  * Only open browser on left-click of cover art box (PICARD-190)
-=======
  * Fix Lookup in Browser (previously 'tag lookup') for clusters (PICARD-186)
  * Lookup in Browser will now not use MBIDs to lookup unmatched files/clusters
->>>>>>> 5e7d1846
 
 Version 0.16 - 2011-10-23
  * Added AcoustID support.
