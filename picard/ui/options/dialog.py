--- conflicted
+++ resolved
@@ -190,10 +190,9 @@
                 self.disable_page(page.NAME)
         self.ui.pages_tree.setCurrentItem(self.default_item)
 
-<<<<<<< HEAD
         self.first_enter = True
         self.installEventFilter(self)
-=======
+
         self.USER_SETTINGS_TITLE = _("User base settings")
 
         if config.profiles[SettingConfigSection.PROFILES_KEY]:
@@ -209,7 +208,6 @@
             self.ui.save_to_profile.setCurrentIndex(index)
         else:
             self.ui.profile_frame.hide()
->>>>>>> ea532899
 
     def show_profile_help(self):
         """Open the profile documentation in a browser.
