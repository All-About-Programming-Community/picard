--- conflicted
+++ resolved
@@ -322,7 +322,6 @@
         while self.pipe_handler.pipe_running:
             messages = [x for x in self.pipe_handler.read_from_pipe() if x not in IGNORED]
             if messages:
-<<<<<<< HEAD
                 self.load_to_picard(messages)
 
     def load_to_picard(self, items):
@@ -344,17 +343,14 @@
 
         if files:
             self.add_paths(files)
+            self.bring_tagger_front()
         if urls or mbids:
             file_lookup = self.get_file_lookup()
             for url in urls:
                 thread.to_main(file_lookup.mbid_lookup, url, None, None, False)
             for mbid in mbids:
                 thread.to_main(file_lookup.mbid_lookup, mbid, None, None, False)
-
-=======
-                self.add_paths(messages)
-                self.bring_tagger_front()
->>>>>>> 667c4c1a
+            self.bring_tagger_front()
 
     def enable_menu_icons(self, enabled):
         self.setAttribute(QtCore.Qt.ApplicationAttribute.AA_DontShowIconsInMenus, not enabled)
