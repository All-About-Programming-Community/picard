--- conflicted
+++ resolved
@@ -54,9 +54,11 @@
     # setting uses a text field instead of a drop-down
     AUTO_DETECT_DRIVES = False
 
+
 def _split_values(s):
     """split a space separated list"""
     return QString(s).trimmed().split(QRegExp("\\s+"), QString.SkipEmptyParts)
+
 
 def get_cdrom_drives():
     """List available disc drives on the machine
@@ -88,14 +90,9 @@
                     if key == 'drive name':
                         drive_names = _split_values(values)
                     elif key == 'Can play audio':
-<<<<<<< HEAD
                         drive_audio_caps = [v == '1'
                                             for v in _split_values(values)]
-=======
-                        drive_audio_caps = [v == '1' for v in
-                                            QString(values).trimmed().split(QRegExp("\\s+"), QString.SkipEmptyParts)]
-                        break  # no need to continue passed this line
->>>>>>> 1e8743a9
+                        break  # no need to continue past this line
                 line = cdinfo.readLine()
             # Show only drives that are capable of playing audio
             for index, drive in enumerate(drive_names):
