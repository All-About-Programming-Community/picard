# -*- coding: utf-8 -*-
#
# Picard, the next-generation MusicBrainz tagger
# Copyright (C) 2004 Robert Kaye
# Copyright (C) 2006 Lukáš Lalinský
#
# This program is free software; you can redistribute it and/or
# modify it under the terms of the GNU General Public License
# as published by the Free Software Foundation; either version 2
# of the License, or (at your option) any later version.
#
# This program is distributed in the hope that it will be useful,
# but WITHOUT ANY WARRANTY; without even the implied warranty of
# MERCHANTABILITY or FITNESS FOR A PARTICULAR PURPOSE.  See the
# GNU General Public License for more details.
#
# You should have received a copy of the GNU General Public License
# along with this program; if not, write to the Free Software
# Foundation, Inc., 51 Franklin Street, Fifth Floor, Boston, MA 02110-1301, USA.

import glob
import os.path
import shutil
import sys
import re
import traceback
from PyQt4 import QtCore
from picard.metadata import Metadata
from picard.ui.item import Item
from picard.script import ScriptParser
from picard.similarity import similarity2
from picard.util import (
    call_next,
    decode_filename,
    encode_filename,
    make_short_filename,
    replace_win32_incompat,
    replace_non_ascii,
    sanitize_filename,
    partial,
    unaccent,
    format_time,
    LockableObject,
    pathcmp,
    )


class File(LockableObject, Item):

    __id_counter = 0
    @staticmethod
    def new_id():
        File.__id_counter += 1
        return File.__id_counter

    PENDING = 0
    NORMAL = 1
    CHANGED = 2
    ERROR = 3
    REMOVED = 4

    def __init__(self, filename):
        super(File, self).__init__()
        self.id = self.new_id()
        self.filename = filename
        self.base_filename = os.path.basename(filename)
        self.state = File.PENDING
        self.error = None

        self.orig_metadata = Metadata()
        self.user_metadata = Metadata()
        self.server_metadata = Metadata()
        self.saved_metadata = self.server_metadata
        self.metadata = self.user_metadata

        self.orig_metadata['title'] = os.path.basename(self.filename)

        self.user_metadata.copy(self.orig_metadata)
        self.server_metadata.copy(self.orig_metadata)

        self.similarity = 1.0
        self.parent = None

    def __repr__(self):
        return '<File #%d %r>' % (self.id, self.base_filename)

    def load(self, next, thread_pool):
        self.tagger.load_queue.put((
            partial(self._load, self.filename),
            partial(self._loading_finished, next),
            QtCore.Qt.LowEventPriority + 1))

    @call_next
    def _loading_finished(self, next, result=None, error=None):
        if self.state != self.PENDING:
            return
        if error is not None:
            self.error = str(error)
            self.state = self.ERROR
        else:
            self.error = None
            self.state = self.NORMAL
            self._copy_metadata(result)
        self.update()
        return self

    def _copy_metadata(self, metadata):
        filename, extension = os.path.splitext(os.path.basename(self.filename))
        self.metadata.copy(metadata)
        self.metadata['~extension'] = extension[1:].lower()
        if 'title' not in self.metadata:
            self.metadata['title'] = filename
        if 'tracknumber' not in self.metadata:
            match = re.match("(?:track)?\s*(?:no|nr)?\s*(\d+)", filename, re.I)
            if match:
                try:
                    tracknumber = int(match.group(1))
                except ValueError:
                    pass
                else:
                    self.metadata['tracknumber'] = str(tracknumber)
        self.orig_metadata.copy(self.metadata)

    def has_error(self):
        return self.state == File.ERROR

    def _load(self):
        """Load metadata from the file."""
        raise NotImplementedError

    def save(self, next, thread_pool, settings):
        metadata = Metadata()
        metadata.copy(self.metadata)
        metadata.strip_whitespace()
        self.tagger.load_queue.put((
            partial(self._save_and_rename, self.filename, metadata, settings),
            partial(self._saving_finished, next),
            QtCore.Qt.LowEventPriority + 2))

    def _save_and_rename(self, old_filename, metadata, settings):
        """Save the metadata."""
        new_filename = old_filename
        if not settings["dont_write_tags"]:
            self._save(old_filename, metadata, settings)
        # Rename files
        if settings["rename_files"] or settings["move_files"]:
            new_filename = self._rename(old_filename, metadata, settings)
        # Move extra files (images, playlists, etc.)
        if settings["move_files"] and settings["move_additional_files"]:
            self._move_additional_files(old_filename, new_filename,
                                        settings)
        # Delete empty directories
        if settings["delete_empty_dirs"]:
            try:
                os.removedirs(encode_filename(os.path.dirname(old_filename)))
            except EnvironmentError:
                pass
        # Save cover art images
        if settings["save_images_to_files"]:
            self._save_images(new_filename, metadata, settings)
        return new_filename

    @call_next
    def _saving_finished(self, next, result=None, error=None):
        old_filename = new_filename = self.filename
        if error is not None:
            self.error = str(error)
            self.state = File.ERROR
        else:
            self.error = None
            self.state = File.NORMAL
            self.filename = new_filename = result
            length = self.orig_metadata.length
            self.orig_metadata.copy(self.metadata)
            self.orig_metadata.length = length
            self.metadata.changed = False
        self.update()
        return self, old_filename, new_filename

    def _save(self, filename, metadata, settings):
        """Save the metadata."""
        raise NotImplementedError

    def _script_to_filename(self, format, file_metadata, settings):
        metadata = Metadata()
        metadata.copy(file_metadata)
        # make sure every metadata can safely be used in a path name
        for name in metadata.keys():
            if isinstance(metadata[name], basestring):
                metadata[name] = sanitize_filename(metadata[name])
        filename = ScriptParser().eval(format, metadata, self)
        # replace incompatible characters
        if settings["windows_compatible_filenames"] or sys.platform == "win32":
            filename = replace_win32_incompat(filename)
        if settings["ascii_filenames"]:
            if isinstance(filename, unicode):
                filename = unaccent(filename)
            filename = replace_non_ascii(filename)
        return filename

    def _make_filename(self, filename, metadata, settings):
        """Constructs file name based on metadata and file naming formats."""
        if settings["move_files"]:
            new_dirname = settings["move_files_to"]
            if not os.path.isabs(new_dirname):
                new_dirname = os.path.normpath(os.path.join(os.path.dirname(filename), new_dirname))
        else:
            new_dirname = os.path.dirname(filename)
        old_dirname = new_dirname
        new_filename, ext = os.path.splitext(os.path.basename(filename))

        if settings["rename_files"]:
            # expand the naming format
<<<<<<< HEAD
            if metadata['compilation'] == '1':
                format = settings['va_file_naming_format']
            else:
                format = settings['file_naming_format']
            if len(format) > 0:
                new_filename = self._script_to_filename(format, metadata, settings)
                if not settings['move_files']:
                    new_filename = os.path.basename(new_filename)
                new_filename = make_short_filename(new_dirname, new_filename)
                # win32 compatibility fixes
                if settings['windows_compatible_filenames'] or sys.platform == 'win32':
                    new_filename = new_filename.replace('./', '_/').replace('.\\', '_\\')
                # replace . at the beginning of file and directory names
                new_filename = new_filename.replace('/.', '/_').replace('\\.', '\\_')
                if new_filename[0] == '.':
                    new_filename = '_' + new_filename[1:]
=======
            format = settings['file_naming_format']
            if settings['use_va_format']:
                if metadata['compilation'] == '1':
                    format = settings['va_file_naming_format']
            new_filename = self._script_to_filename(format, metadata, settings)
            if not settings['move_files']:
                new_filename = os.path.basename(new_filename)
            new_filename = make_short_filename(new_dirname, new_filename)
            # win32 compatibility fixes
            if settings['windows_compatible_filenames'] or sys.platform == 'win32':
                new_filename = new_filename.replace('./', '_/').replace('.\\', '_\\')
            # replace . at the beginning of file and directory names
            new_filename = new_filename.replace('/.', '/_').replace('\\.', '\\_')
            if new_filename[0] == '.':
                new_filename = '_' + new_filename[1:]
>>>>>>> 0284fdba

        return os.path.join(new_dirname, new_filename + ext.lower())

    def _rename(self, old_filename, metadata, settings):
        new_filename, ext = os.path.splitext(
            self._make_filename(old_filename, metadata, settings))
        if old_filename != new_filename + ext:
            new_dirname = os.path.dirname(new_filename)
            if not os.path.isdir(encode_filename(new_dirname)):
                os.makedirs(new_dirname)
            tmp_filename = new_filename
            i = 1
            while (not pathcmp(old_filename, new_filename + ext) and
                   os.path.exists(encode_filename(new_filename + ext))):
                new_filename = "%s (%d)" % (tmp_filename, i)
                i += 1
            new_filename = new_filename + ext
            self.log.debug("Moving file %r => %r", old_filename, new_filename)
            shutil.move(encode_filename(old_filename), encode_filename(new_filename))
            return new_filename
        else:
            return old_filename

    def _save_images(self, filename, metadata, settings):
        """Save the cover images to disk."""
        if not metadata.images:
            return
        overwrite = settings["save_images_overwrite"]
        image_filename = self._script_to_filename(
            settings["cover_image_filename"], metadata, settings)
        if not image_filename:
            image_filename = "cover"
        if os.path.isabs(image_filename):
            filename = image_filename
        else:
            filename = os.path.join(os.path.dirname(filename), image_filename)
        if settings['windows_compatible_filenames'] or sys.platform == 'win32':
            filename = filename.replace('./', '_/').replace('.\\', '_\\')
        filename = encode_filename(filename)
        i = 0
        for mime, data in metadata.images:
            image_filename = filename
            ext = ".jpg" # FIXME
            if i > 0:
                image_filename = "%s (%d)" % (filename, i)
            i += 1
            while os.path.exists(image_filename + ext) and not overwrite:
                if os.path.getsize(image_filename + ext) == len(data):
                    self.log.debug("Identical file size, not saving %r", image_filename)
                    break
                image_filename = "%s (%d)" % (filename, i)
                i += 1
            else:
                self.log.debug("Saving cover images to %r", image_filename)
                f = open(image_filename + ext, "wb")
                f.write(data)
                f.close()

    def _move_additional_files(self, old_filename, new_filename, settings):
        """Move extra files, like playlists..."""
        old_path = encode_filename(os.path.dirname(old_filename))
        new_path = encode_filename(os.path.dirname(new_filename))
        patterns = encode_filename(settings["move_additional_files_pattern"])
        patterns = filter(bool, [p.strip() for p in patterns.split()])
        files = []
        for pattern in patterns:
            # FIXME glob1 is not documented, maybe we need our own implemention?
            for old_file in glob.glob1(old_path, pattern):
                new_file = os.path.join(new_path, old_file)
                old_file = os.path.join(old_path, old_file)
                # FIXME we shouldn't do this from a thread!
                if self.tagger.get_file_by_filename(decode_filename(old_file)):
                    self.log.debug("File loaded in the tagger, not moving %r", old_file)
                    continue
                self.log.debug("Moving %r to %r", old_file, new_file)
                shutil.move(old_file, new_file)

    def remove(self, from_parent=True):
        if from_parent and self.parent:
            self.log.debug("Removing %r from %r", self, self.parent)
            self.parent.remove_file(self)
        self.tagger.puidmanager.update(self.metadata['musicip_puid'], self.metadata['musicbrainz_trackid'])
        self.state = File.REMOVED

    def move(self, parent):
        if parent != self.parent:
            self.log.debug("Moving %r from %r to %r", self, self.parent, parent)
            if self.parent:
                self.clear_pending()
                self.parent.remove_file(self)
            self.parent = parent
            self.parent.add_file(self)
            self.tagger.puidmanager.update(self.metadata['musicip_puid'], self.metadata['musicbrainz_trackid'])

    def _move(self, parent):
        if parent != self.parent:
            self.log.debug("Moving %r from %r to %r", self, self.parent, parent)
            if self.parent:
                self.parent.remove_file(self)
            self.parent = parent
            self.tagger.puidmanager.update(self.metadata['musicip_puid'], self.metadata['musicbrainz_trackid'])

    def supports_tag(self, name):
        """Returns whether tag ``name`` can be saved to the file."""
        return True

    def is_saved(self):
        return self.similarity == 1.0 and self.state == File.NORMAL

    def update(self, signal=True):
        for name, values in self.metadata.rawitems():
            if not name.startswith('~') and self.supports_tag(name):
                if self.orig_metadata.getall(name) != values:
                    #print name, values, self.orig_metadata.getall(name)
                    self.similarity = self.orig_metadata.compare(self.metadata)
                    if self.state in (File.CHANGED, File.NORMAL):
                        self.state = File.CHANGED
                    break
        else:
            self.similarity = 1.0
            if self.state in (File.CHANGED, File.NORMAL):
                self.state = File.NORMAL
        if signal:
            self.log.debug("Updating file %r", self)
            self.parent.update_file(self)

    def can_save(self):
        """Return if this object can be saved."""
        return True

    def can_remove(self):
        """Return if this object can be removed."""
        return True

    def can_edit_tags(self):
        """Return if this object supports tag editing."""
        return True

    def can_analyze(self):
        """Return if this object can be fingerprinted."""
        return True

    def can_refresh(self):
        return False

    def _info(self, metadata, file):
        if hasattr(file.info, 'length'):
            metadata.length = int(file.info.length * 1000)
        if hasattr(file.info, 'bitrate') and file.info.bitrate:
            metadata['~#bitrate'] = file.info.bitrate / 1000.0
        if hasattr(file.info, 'sample_rate') and file.info.sample_rate:
            metadata['~#sample_rate'] = file.info.sample_rate
        if hasattr(file.info, 'channels') and file.info.channels:
            metadata['~#channels'] = file.info.channels
        if hasattr(file.info, 'bits_per_sample') and file.info.bits_per_sample:
            metadata['~#bits_per_sample'] = file.info.bits_per_sample
        metadata['~format'] = self.__class__.__name__.replace('File', '')

    def get_state(self):
        return self._state

    def set_state(self, state, update=False):
        self._state = state
        if update:
            self.update()
        self.tagger.emit(QtCore.SIGNAL("file_state_changed"))

    state = property(get_state, set_state)

    def column(self, column):
        if self.orig_metadata:
            md = self.orig_metadata
        else:
            md = self.metadata
        if column == '~length':
            return format_time(md.length), self.similarity
        else:
            return md[column], self.similarity

    def _compare_to_track(self, track):
        """
        Compare file metadata to a MusicBrainz track.

        Weigths:
          * title                = 13
          * artist name          = 3
          * release name         = 5
          * length               = 10
          * number of tracks     = 3

        """
        total = 0.0
        parts = []

        if 'title' in self.metadata:
            a = self.metadata['title']
            b = track.title[0].text
            parts.append((similarity2(a, b), 13))
            total += 13

        if 'artist' in self.metadata:
            a = self.metadata['artist']
            b = track.artist[0].name[0].text
            parts.append((similarity2(a, b), 4))
            total += 4

        if 'album' in self.metadata:
            a = self.metadata['album']
            b = track.release_list[0].release[0].title[0].text
            parts.append((similarity2(a, b), 5))
            total += 5

        a = self.metadata.length
        if a > 0 and 'duration' in track.children:
            b = int(track.duration[0].text)
            score = 1.0 - min(abs(a - b), 30000) / 30000.0
            parts.append((score, 10))
            total += 10

        track_list = track.release_list[0].release[0].track_list[0]
        if 'totaltracks' in self.metadata and 'count' in track_list.attribs:
            try:
                a = int(self.metadata['totaltracks'])
                b = int(track_list.count)
                if a > b:
                    score = 0.0
                elif a < b:
                    score = 0.3
                else:
                    score = 1.0
                parts.append((score, 4))
                total += 4
            except ValueError:
                pass

        return reduce(lambda x, y: x + y[0] * y[1] / total, parts, 0.0)

    def _lookup_finished(self, lookuptype, document, http, error):
        try:
            tracks = document.metadata[0].track_list[0].track
        except (AttributeError, IndexError):
            tracks = None

        # no matches
        if not tracks:
            self.tagger.window.set_statusbar_message(N_("No matching tracks for file %s"), self.filename, timeout=3000)
            self.clear_pending()
            return

        # multiple matches -- calculate similarities to each of them
        matches = []
        for track in tracks:
            matches.append((self._compare_to_track(track), track))
        matches.sort(reverse=True)
        self.log.debug("Track matches: %r", matches)

        if lookuptype == 'puid':
            threshold = self.config.setting['puid_lookup_threshold']
        else:
            threshold = self.config.setting['file_lookup_threshold']

        if matches[0][0] < threshold:
            self.tagger.window.set_statusbar_message(N_("No matching tracks above the threshold for file %s"), self.filename, timeout=3000)
            self.clear_pending()
            return
        self.tagger.window.set_statusbar_message(N_("File %s identified!"), self.filename, timeout=3000)
        self.clear_pending()

        albumid = matches[0][1].release_list[0].release[0].id
        trackid = matches[0][1].id
        if lookuptype == 'puid':
            self.tagger.puidmanager.add(self.metadata['musicip_puid'], trackid)
        self.tagger.move_file_to_track(self, albumid, trackid)

    def lookup_puid(self, puid):
        """ Try to identify the file using the PUID. """
        self.tagger.window.set_statusbar_message(N_("Looking up the PUID for file %s..."), self.filename)
        self.tagger.xmlws.find_tracks(partial(self._lookup_finished, 'puid'), puid=puid)

    def lookup_metadata(self):
        """ Try to identify the file using the existing metadata. """
        self.tagger.window.set_statusbar_message(N_("Looking up the metadata for file %s..."), self.filename)
        self.tagger.xmlws.find_tracks(partial(self._lookup_finished, 'metadata'),
            track=self.metadata.get('title', ''),
            artist=self.metadata.get('artist', ''),
            release=self.metadata.get('album', ''),
            tnum=self.metadata.get('tracknumber', ''),
            tracks=self.metadata.get('totaltracks', ''),
            qdur=str(self.metadata.length / 2000),
            limit=25)

    def set_pending(self):
        if self.state == File.REMOVED:
            return
        self.state = File.PENDING
        self.update()

    def clear_pending(self):
        if self.state == File.PENDING:
            self.state = File.NORMAL
            self.update()

    def iterfiles(self, save=False):
        yield self

    def _get_tracknumber(self):
        try:
            return int(self.metadata["tracknumber"])
        except:
            return 0
    tracknumber = property(_get_tracknumber, doc="The track number as an int.")

    def _get_discnumber(self):
        try:
            return int(self.metadata["discnumber"])
        except:
            return 0
    discnumber = property(_get_discnumber, doc="The disc number as an int.")<|MERGE_RESOLUTION|>--- conflicted
+++ resolved
@@ -211,11 +211,10 @@
 
         if settings["rename_files"]:
             # expand the naming format
-<<<<<<< HEAD
-            if metadata['compilation'] == '1':
-                format = settings['va_file_naming_format']
-            else:
-                format = settings['file_naming_format']
+            format = settings['file_naming_format']
+            if settings['use_va_format']:
+                if metadata['compilation'] == '1':
+                    format = settings['va_file_naming_format']
             if len(format) > 0:
                 new_filename = self._script_to_filename(format, metadata, settings)
                 if not settings['move_files']:
@@ -224,28 +223,10 @@
                 # win32 compatibility fixes
                 if settings['windows_compatible_filenames'] or sys.platform == 'win32':
                     new_filename = new_filename.replace('./', '_/').replace('.\\', '_\\')
-                # replace . at the beginning of file and directory names
+            # replace . at the beginning of file and directory names
                 new_filename = new_filename.replace('/.', '/_').replace('\\.', '\\_')
                 if new_filename[0] == '.':
                     new_filename = '_' + new_filename[1:]
-=======
-            format = settings['file_naming_format']
-            if settings['use_va_format']:
-                if metadata['compilation'] == '1':
-                    format = settings['va_file_naming_format']
-            new_filename = self._script_to_filename(format, metadata, settings)
-            if not settings['move_files']:
-                new_filename = os.path.basename(new_filename)
-            new_filename = make_short_filename(new_dirname, new_filename)
-            # win32 compatibility fixes
-            if settings['windows_compatible_filenames'] or sys.platform == 'win32':
-                new_filename = new_filename.replace('./', '_/').replace('.\\', '_\\')
-            # replace . at the beginning of file and directory names
-            new_filename = new_filename.replace('/.', '/_').replace('\\.', '\\_')
-            if new_filename[0] == '.':
-                new_filename = '_' + new_filename[1:]
->>>>>>> 0284fdba
-
         return os.path.join(new_dirname, new_filename + ext.lower())
 
     def _rename(self, old_filename, metadata, settings):
