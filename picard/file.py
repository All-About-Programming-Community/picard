--- conflicted
+++ resolved
@@ -258,11 +258,7 @@
                 filename = unaccent(filename)
             filename = replace_non_ascii(filename)
         # replace incompatible characters
-<<<<<<< HEAD
-        if config.setting["windows_compatibility"] or sys.platform == "win32":
-=======
-        if settings["windows_compatible_filenames"] or sys.platform == "win32":
->>>>>>> d1c611d8
+        if settings["windows_compatibility"] or sys.platform == "win32":
             filename = replace_win32_incompat(filename)
         # remove null characters
         filename = filename.replace("\x00", "")
@@ -288,11 +284,7 @@
                 new_filename = make_short_filename(new_dirname, new_filename,
                         config.setting['windows_compatibility'], config.setting['move_files_ancestor'])
                 # win32 compatibility fixes
-<<<<<<< HEAD
-                if config.setting['windows_compatibility'] or sys.platform == 'win32':
-=======
-                if settings['windows_compatible_filenames'] or sys.platform == 'win32':
->>>>>>> d1c611d8
+                if settings['windows_compatibility'] or sys.platform == 'win32':
                     new_filename = new_filename.replace('./', '_/').replace('.\\', '_\\')
                 # replace . at the beginning of file and directory names
                 new_filename = new_filename.replace('/.', '/_').replace('\\.', '\\_')
